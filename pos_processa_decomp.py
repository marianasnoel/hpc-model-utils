from idecomp.decomp.caso import Caso
from idecomp.decomp.arquivos import Arquivos
from idecomp.decomp.dadger import Dadger
import pandas as pd
from time import time


from tuber.utils import (
    identifica_arquivos_via_regex,
    zip_arquivos,
    limpa_arquivos_saida,
)

EXTENSAO = Caso.read("./caso.dat").arquivos

if __name__ == "__main__":
    ti = time()

    def identifica_arquivos_entrada():
        arquivos = Arquivos.read("./" + EXTENSAO)
        arquivos_gerais = [
            arquivos.dadger,
            arquivos.vazoes,
            arquivos.hidr,
            arquivos.mlt,
            arquivos.perdas,
            arquivos.dadgnl,
        ]
        dadger = Dadger.read("./" + arquivos.dadger)
        arquivo_indice = [dadger.fa.arquivo] if dadger.fa is not None else []
        arquivo_polinjusdat = (
            [dadger.fj.arquivo] if dadger.fj is not None else []
        )
        arquivo_velocidade = (
            [dadger.vt.arquivo] if dadger.vt is not None else []
        )
        arquivos_libs = (
            pd.read_csv(arquivo_indice[0], delimiter=";", header=None)[2]
            .unique()
            .tolist()
            if len(arquivo_indice) == 1
            else []
        )

        arquivos_entrada = (
            [a for a in arquivos_gerais if len(a) > 0]
            + arquivo_indice
            + arquivo_polinjusdat
            + arquivo_velocidade
            + [a.strip() for a in arquivos_libs]
        )

        return arquivos_entrada

    # Zipar deck de entrada
    arquivos_entrada = identifica_arquivos_entrada()
    zip_arquivos(arquivos_entrada, "deck")

    # Zipar csvs de saida com resultados da operação
    arquivos_saida_csv_regex = [
        ["bengnl", r"^", r".*\.csv"],
        ["dec_oper", r"^", r".*\.csv"],
        ["energia_acopla", r"^", r".*\.csv"],
        ["balsub", r"^", r".*\.csv"],
        ["cei", r"^", r".*\.csv"],
        ["cmar", r"^", r".*\.csv"],
        ["contratos", r"^", r".*\.csv"],
        ["ener", r"^", r".*\.csv"],
        ["ever", r"^", r".*\.csv"],
        ["evnt", r"^", r".*\.csv"],
        ["flx", r"^", r".*\.csv"],
        ["hidrpat", r"^", r".*\.csv"],
        ["pdef", r"^", r".*\.csv"],
        ["qnat", r"^", r".*\.csv"],
        ["qtur", r"^", r".*\.csv"],
        ["term", r"^", r".*\.csv"],
        ["usina", r"^", r".*\.csv"],
        ["ute", r"^", r".*\.csv"],
        ["vert", r"^", r".*\.csv"],
        ["vutil", r"^", r".*\.csv"],
    ]
    arquivos_saida_operacao = identifica_arquivos_via_regex(
        arquivos_entrada, arquivos_saida_csv_regex
    )
    zip_arquivos(arquivos_saida_operacao, "operacao")

    # Zipar demais relatorios de saída
    arquivos_saida_relatorios = [
        "decomp.tim",
        "relato." + EXTENSAO,
        "sumario." + EXTENSAO,
        "relato2." + EXTENSAO,
        "inviab_unic." + EXTENSAO,
        "relgnl." + EXTENSAO,
        "custos." + EXTENSAO,
        "avl_cortesfpha_dec." + EXTENSAO,
        "dec_desvfpha." + EXTENSAO,
        "dec_estatfpha." + EXTENSAO,
        "energia." + EXTENSAO,
        "log_desvfpha_dec." + EXTENSAO,
        "outgnl." + EXTENSAO,
        "memcal." + EXTENSAO,
        "runstate.dat",
        "runtrace.dat",
        "eco_fpha_." + EXTENSAO,
        "dec_eco_desvioagua.csv",
        "dec_eco_discr.csv",
        "dec_eco_evap.csv",
        "dec_eco_qlat.csv",
        "avl_turb_max.csv",
        "dec_avl_evap.csv",
        "dec_cortes_evap.csv",
        "dec_estatevap.csv",
        "memcal." + EXTENSAO,
        "fcfnwi." + EXTENSAO,
        "fcfnwn." + EXTENSAO,
        "cmdeco." + EXTENSAO,
    ]
    zip_arquivos(arquivos_saida_relatorios, "relatorios")

    # Zipar cortdeco e mapcut
    arquivos_saida_cortes = [
        "cortdeco." + EXTENSAO,
        "mapcut." + EXTENSAO,
    ]
    zip_arquivos(arquivos_saida_cortes, "cortes")

    # Apagar arquivos para limpar diretório pós execução com sucesso
    arquivos_manter = arquivos_entrada + [
        "decomp.tim",
        "relato." + EXTENSAO,
        "sumario." + EXTENSAO,
        "relato2." + EXTENSAO,
        "inviab_unic." + EXTENSAO,
        "relgnl." + EXTENSAO,
        "custos." + EXTENSAO,
        "dec_oper_usih.csv",
        "dec_oper_usit.csv",
        "dec_oper_ree.csv",
    ]
    arquivos_zipados = (
        arquivos_entrada
        + arquivos_saida_operacao
        + arquivos_saida_relatorios
        + arquivos_saida_cortes
    )
    arquivos_limpar = [a for a in arquivos_zipados if a not in arquivos_manter]
    limpa_arquivos_saida(arquivos_limpar)

    # Apagar arquivos temporários para limpar diretório pós execução incompleta/inviavel
    arquivos_apagar_regex = [
        ["dimpl_", "", ""],
        ["osl_", "", ""],
        ["cad", "", ""],
        ["debug", "", ""],
        ["debug", "", ""],
        ["inviab_0", "", ""],
        ["svc", "", ""],
        ["deco_", "", r".*\.msg"],
    ]
    arquivos_apagar = identifica_arquivos_via_regex(
        arquivos_entrada, arquivos_apagar_regex
    ) + [
        "decomp.lic",
        "cusfut." + EXTENSAO,
        "deconf." + EXTENSAO,
        "CONVERG.TMP",
    ]
    limpa_arquivos_saida(arquivos_apagar)

<<<<<<< HEAD
    return arquivos_entrada


def identifica_arquivos_via_regex(lista_regex):
    lista = []
    for e in lista_regex:
        lista.append(e[1] + e[0] + e[2])

    arquivos_regex = r"|".join(lista)
    arquivos_regex = r"(" + arquivos_regex + r")"
    arquivos_entrada = identifica_arquivos_entrada()
    arquivos = []
    for a in listdir(curdir):
        if a not in arquivos_entrada:
            if re.search(arquivos_regex, a) is not None:
                arquivos.append(a)

    return arquivos


def zip_arquivos(arquivos, nome_zip):
    diretorio_base = Path(curdir).resolve().parts[-1]

    with ZipFile(
        join(curdir, f"{nome_zip}_{diretorio_base}.zip"),
        "w",
        compresslevel=ZIP_DEFLATED,
    ) as arquivo_zip:
        print(f"Compactando arquivos para {nome_zip}_{diretorio_base}.zip")
        for a in arquivos:
            if os.path.isfile(join(curdir, a)):
                arquivo_zip.write(a)


def limpa_arquivos_saida(arquivos):
    print("Excluindo arquivos...")
    for a in arquivos:
        if os.path.isfile(join(curdir, a)):
            os.remove(a)


# Zipar deck de entrada
arquivos_entrada = identifica_arquivos_entrada()
zip_arquivos(arquivos_entrada, "deck")

# Zipar csvs de saida com resultados da operação
arquivos_saida_csv_regex = [
    ["bengnl", r"^", r".*\.csv"],
    ["dec_oper", r"^", r".*\.csv"],
    ["energia_acopla", r"^", r".*\.csv"],
    ["balsub", r"^", r".*\.csv"],
    ["cei", r"^", r".*\.csv"],
    ["cmar", r"^", r".*\.csv"],
    ["contratos", r"^", r".*\.csv"],
    ["ener", r"^", r".*\.csv"],
    ["ever", r"^", r".*\.csv"],
    ["evnt", r"^", r".*\.csv"],
    ["flx", r"^", r".*\.csv"],
    ["hidrpat", r"^", r".*\.csv"],
    ["pdef", r"^", r".*\.csv"],
    ["qnat", r"^", r".*\.csv"],
    ["qtur", r"^", r".*\.csv"],
    ["term", r"^", r".*\.csv"],
    ["usina", r"^", r".*\.csv"],
    ["ute", r"^", r".*\.csv"],
    ["vert", r"^", r".*\.csv"],
    ["vutil", r"^", r".*\.csv"],
]
arquivos_saida_operacao = identifica_arquivos_via_regex(
    arquivos_saida_csv_regex
)
zip_arquivos(arquivos_saida_operacao, "operacao")

# Zipar demais relatorios de saída
arquivos_saida_relatorios = [
    "decomp.tim",
    "relato." + EXTENSAO,
    "sumario." + EXTENSAO,
    "relato2." + EXTENSAO,
    "inviab_unic." + EXTENSAO,
    "relgnl." + EXTENSAO,
    "custos." + EXTENSAO,
    "avl_cortesfpha_dec." + EXTENSAO,
    "dec_desvfpha." + EXTENSAO,
    "dec_estatfpha." + EXTENSAO,
    "energia." + EXTENSAO,
    "log_desvfpha_dec." + EXTENSAO,
    "outgnl." + EXTENSAO,
    "memcal." + EXTENSAO,
    "runstate.dat",
    "runtrace.dat",
    "eco_fpha_." + EXTENSAO,
    "dec_eco_desvioagua.csv",
    "dec_eco_discr.csv",
    "dec_eco_evap.csv",
    "dec_eco_qlat.csv",
    "dec_eco_cotajus.csv",
    "avl_turb_max.csv",
    "dec_avl_evap.csv",
    "dec_cortes_evap.csv",
    "dec_estatevap.csv",
    "memcal." + EXTENSAO,
    "fcfnwi." + EXTENSAO,
    "fcfnwn." + EXTENSAO,
    "cmdeco." + EXTENSAO,
    "oper_desvio_fpha.csv",
    "oper_desvio_medio_fpha.csv",
]
zip_arquivos(arquivos_saida_relatorios, "relatorios")

# Zipar cortdeco e mapcut
arquivos_saida_cortes = [
    "cortdeco." + EXTENSAO,
    "mapcut." + EXTENSAO,
]
zip_arquivos(arquivos_saida_cortes, "cortes")

# Apagar arquivos para limpar diretório pós execução com sucesso
arquivos_manter = arquivos_entrada + [
    "decomp.tim",
    "relato." + EXTENSAO,
    "sumario." + EXTENSAO,
    "relato2." + EXTENSAO,
    "inviab_unic." + EXTENSAO,
    "relgnl." + EXTENSAO,
    "custos." + EXTENSAO,
    "dec_oper_usih.csv",
    "dec_oper_usit.csv",
    "dec_oper_ree.csv",
]
arquivos_zipados = (
    arquivos_entrada
    + arquivos_saida_operacao
    + arquivos_saida_relatorios
    + arquivos_saida_cortes
)
arquivos_limpar = [a for a in arquivos_zipados if a not in arquivos_manter]
limpa_arquivos_saida(arquivos_limpar)

# Apagar arquivos temporários para limpar diretório pós execução incompleta/inviavel
arquivos_apagar_regex = [
    ["dimpl_", "", ""],
    ["osl_", "", ""],
    ["cad", "", ""],
    ["debug", "", ""],
    ["debug", "", ""],
    ["inviab_0", "", ""],
    ["svc", "", ""],
    ["deco_", "", r".*\.msg"],
    ["SAIDA_MENSAGENS", "", ""],
    ["vazmsg", "", ""],
]
arquivos_apagar = identifica_arquivos_via_regex(arquivos_apagar_regex) + [
    "decomp.lic",
    "cusfut." + EXTENSAO,
    "deconf." + EXTENSAO,
    "CONVERG.TMP",
]
limpa_arquivos_saida(arquivos_apagar)
=======
    tf = time()
    print(f"Pós-processamento do DECOMP feito em {tf - ti:.2f} segundos!")
>>>>>>> 4dad07ed
<|MERGE_RESOLUTION|>--- conflicted
+++ resolved
@@ -84,164 +84,6 @@
     )
     zip_arquivos(arquivos_saida_operacao, "operacao")
 
-    # Zipar demais relatorios de saída
-    arquivos_saida_relatorios = [
-        "decomp.tim",
-        "relato." + EXTENSAO,
-        "sumario." + EXTENSAO,
-        "relato2." + EXTENSAO,
-        "inviab_unic." + EXTENSAO,
-        "relgnl." + EXTENSAO,
-        "custos." + EXTENSAO,
-        "avl_cortesfpha_dec." + EXTENSAO,
-        "dec_desvfpha." + EXTENSAO,
-        "dec_estatfpha." + EXTENSAO,
-        "energia." + EXTENSAO,
-        "log_desvfpha_dec." + EXTENSAO,
-        "outgnl." + EXTENSAO,
-        "memcal." + EXTENSAO,
-        "runstate.dat",
-        "runtrace.dat",
-        "eco_fpha_." + EXTENSAO,
-        "dec_eco_desvioagua.csv",
-        "dec_eco_discr.csv",
-        "dec_eco_evap.csv",
-        "dec_eco_qlat.csv",
-        "avl_turb_max.csv",
-        "dec_avl_evap.csv",
-        "dec_cortes_evap.csv",
-        "dec_estatevap.csv",
-        "memcal." + EXTENSAO,
-        "fcfnwi." + EXTENSAO,
-        "fcfnwn." + EXTENSAO,
-        "cmdeco." + EXTENSAO,
-    ]
-    zip_arquivos(arquivos_saida_relatorios, "relatorios")
-
-    # Zipar cortdeco e mapcut
-    arquivos_saida_cortes = [
-        "cortdeco." + EXTENSAO,
-        "mapcut." + EXTENSAO,
-    ]
-    zip_arquivos(arquivos_saida_cortes, "cortes")
-
-    # Apagar arquivos para limpar diretório pós execução com sucesso
-    arquivos_manter = arquivos_entrada + [
-        "decomp.tim",
-        "relato." + EXTENSAO,
-        "sumario." + EXTENSAO,
-        "relato2." + EXTENSAO,
-        "inviab_unic." + EXTENSAO,
-        "relgnl." + EXTENSAO,
-        "custos." + EXTENSAO,
-        "dec_oper_usih.csv",
-        "dec_oper_usit.csv",
-        "dec_oper_ree.csv",
-    ]
-    arquivos_zipados = (
-        arquivos_entrada
-        + arquivos_saida_operacao
-        + arquivos_saida_relatorios
-        + arquivos_saida_cortes
-    )
-    arquivos_limpar = [a for a in arquivos_zipados if a not in arquivos_manter]
-    limpa_arquivos_saida(arquivos_limpar)
-
-    # Apagar arquivos temporários para limpar diretório pós execução incompleta/inviavel
-    arquivos_apagar_regex = [
-        ["dimpl_", "", ""],
-        ["osl_", "", ""],
-        ["cad", "", ""],
-        ["debug", "", ""],
-        ["debug", "", ""],
-        ["inviab_0", "", ""],
-        ["svc", "", ""],
-        ["deco_", "", r".*\.msg"],
-    ]
-    arquivos_apagar = identifica_arquivos_via_regex(
-        arquivos_entrada, arquivos_apagar_regex
-    ) + [
-        "decomp.lic",
-        "cusfut." + EXTENSAO,
-        "deconf." + EXTENSAO,
-        "CONVERG.TMP",
-    ]
-    limpa_arquivos_saida(arquivos_apagar)
-
-<<<<<<< HEAD
-    return arquivos_entrada
-
-
-def identifica_arquivos_via_regex(lista_regex):
-    lista = []
-    for e in lista_regex:
-        lista.append(e[1] + e[0] + e[2])
-
-    arquivos_regex = r"|".join(lista)
-    arquivos_regex = r"(" + arquivos_regex + r")"
-    arquivos_entrada = identifica_arquivos_entrada()
-    arquivos = []
-    for a in listdir(curdir):
-        if a not in arquivos_entrada:
-            if re.search(arquivos_regex, a) is not None:
-                arquivos.append(a)
-
-    return arquivos
-
-
-def zip_arquivos(arquivos, nome_zip):
-    diretorio_base = Path(curdir).resolve().parts[-1]
-
-    with ZipFile(
-        join(curdir, f"{nome_zip}_{diretorio_base}.zip"),
-        "w",
-        compresslevel=ZIP_DEFLATED,
-    ) as arquivo_zip:
-        print(f"Compactando arquivos para {nome_zip}_{diretorio_base}.zip")
-        for a in arquivos:
-            if os.path.isfile(join(curdir, a)):
-                arquivo_zip.write(a)
-
-
-def limpa_arquivos_saida(arquivos):
-    print("Excluindo arquivos...")
-    for a in arquivos:
-        if os.path.isfile(join(curdir, a)):
-            os.remove(a)
-
-
-# Zipar deck de entrada
-arquivos_entrada = identifica_arquivos_entrada()
-zip_arquivos(arquivos_entrada, "deck")
-
-# Zipar csvs de saida com resultados da operação
-arquivos_saida_csv_regex = [
-    ["bengnl", r"^", r".*\.csv"],
-    ["dec_oper", r"^", r".*\.csv"],
-    ["energia_acopla", r"^", r".*\.csv"],
-    ["balsub", r"^", r".*\.csv"],
-    ["cei", r"^", r".*\.csv"],
-    ["cmar", r"^", r".*\.csv"],
-    ["contratos", r"^", r".*\.csv"],
-    ["ener", r"^", r".*\.csv"],
-    ["ever", r"^", r".*\.csv"],
-    ["evnt", r"^", r".*\.csv"],
-    ["flx", r"^", r".*\.csv"],
-    ["hidrpat", r"^", r".*\.csv"],
-    ["pdef", r"^", r".*\.csv"],
-    ["qnat", r"^", r".*\.csv"],
-    ["qtur", r"^", r".*\.csv"],
-    ["term", r"^", r".*\.csv"],
-    ["usina", r"^", r".*\.csv"],
-    ["ute", r"^", r".*\.csv"],
-    ["vert", r"^", r".*\.csv"],
-    ["vutil", r"^", r".*\.csv"],
-]
-arquivos_saida_operacao = identifica_arquivos_via_regex(
-    arquivos_saida_csv_regex
-)
-zip_arquivos(arquivos_saida_operacao, "operacao")
-
 # Zipar demais relatorios de saída
 arquivos_saida_relatorios = [
     "decomp.tim",
@@ -279,34 +121,34 @@
 ]
 zip_arquivos(arquivos_saida_relatorios, "relatorios")
 
-# Zipar cortdeco e mapcut
-arquivos_saida_cortes = [
-    "cortdeco." + EXTENSAO,
-    "mapcut." + EXTENSAO,
-]
-zip_arquivos(arquivos_saida_cortes, "cortes")
+    # Zipar cortdeco e mapcut
+    arquivos_saida_cortes = [
+        "cortdeco." + EXTENSAO,
+        "mapcut." + EXTENSAO,
+    ]
+    zip_arquivos(arquivos_saida_cortes, "cortes")
 
-# Apagar arquivos para limpar diretório pós execução com sucesso
-arquivos_manter = arquivos_entrada + [
-    "decomp.tim",
-    "relato." + EXTENSAO,
-    "sumario." + EXTENSAO,
-    "relato2." + EXTENSAO,
-    "inviab_unic." + EXTENSAO,
-    "relgnl." + EXTENSAO,
-    "custos." + EXTENSAO,
-    "dec_oper_usih.csv",
-    "dec_oper_usit.csv",
-    "dec_oper_ree.csv",
-]
-arquivos_zipados = (
-    arquivos_entrada
-    + arquivos_saida_operacao
-    + arquivos_saida_relatorios
-    + arquivos_saida_cortes
-)
-arquivos_limpar = [a for a in arquivos_zipados if a not in arquivos_manter]
-limpa_arquivos_saida(arquivos_limpar)
+    # Apagar arquivos para limpar diretório pós execução com sucesso
+    arquivos_manter = arquivos_entrada + [
+        "decomp.tim",
+        "relato." + EXTENSAO,
+        "sumario." + EXTENSAO,
+        "relato2." + EXTENSAO,
+        "inviab_unic." + EXTENSAO,
+        "relgnl." + EXTENSAO,
+        "custos." + EXTENSAO,
+        "dec_oper_usih.csv",
+        "dec_oper_usit.csv",
+        "dec_oper_ree.csv",
+    ]
+    arquivos_zipados = (
+        arquivos_entrada
+        + arquivos_saida_operacao
+        + arquivos_saida_relatorios
+        + arquivos_saida_cortes
+    )
+    arquivos_limpar = [a for a in arquivos_zipados if a not in arquivos_manter]
+    limpa_arquivos_saida(arquivos_limpar)
 
 # Apagar arquivos temporários para limpar diretório pós execução incompleta/inviavel
 arquivos_apagar_regex = [
@@ -328,7 +170,6 @@
     "CONVERG.TMP",
 ]
 limpa_arquivos_saida(arquivos_apagar)
-=======
+
     tf = time()
-    print(f"Pós-processamento do DECOMP feito em {tf - ti:.2f} segundos!")
->>>>>>> 4dad07ed
+    print(f"Pós-processamento do DECOMP feito em {tf - ti:.2f} segundos!")